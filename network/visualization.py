--- conflicted
+++ resolved
@@ -127,10 +127,6 @@
     ax.set_title("Évolution de l'énergie libre du réseau au cours de la simulation.")
     ax.set_xlabel("Itérations")
     ax.set_ylabel("Énergie libre")
-<<<<<<< HEAD
-    ax.set_ylim(0, -2.0 * network._size_)
-=======
-    ax.set_ylim(-network_size, network_size)
->>>>>>> 4ba395e5
+    ax.set_ylim(0, -2.0 * network_size)
 
     fig.savefig(os.path.join(simulation_dir, f"{file_name}.png"))